--- conflicted
+++ resolved
@@ -98,7 +98,6 @@
     });
 });
 
-<<<<<<< HEAD
 describe("ZarrArray Set with progress callback", () => {
     it("calls the callback the right amount of times with progress", async () => {
         const cb = jest.fn();
@@ -111,7 +110,6 @@
     });
 });
 
-=======
 
 describe("ZarrArray Get with progress callback", () => {
     it("calls the callback the right amount of times with progress", async () => {
@@ -125,8 +123,6 @@
     });  
 });
 
-
->>>>>>> 398897aa
 function nestedArrayEquals(a: NestedArray<any> | number, b: NestedArray<any> | number) {
     if (typeof b !== typeof a) {
         console.log("Types are different");
